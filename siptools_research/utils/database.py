--- conflicted
+++ resolved
@@ -7,30 +7,6 @@
 def timestamp():
     """Return time now."""
     return datetime.datetime.utcnow().isoformat()
-
-
-<<<<<<< HEAD
-def add_event(document_id, taskname, result, messages):
-    """Add information of workflow task to mongodb.
-
-    :document_id: Mongo document id
-    :taskname: Name of the task
-    :result: Result string ('failure' or 'success')
-    :messages: Information of the event
-    :returns: None
-    """
-
-    mongo_client = pymongo.MongoClient(host=HOST)
-    mongo_collection = mongo_client[DB][COLLECTION]
-
-    mongo_collection.update_one(
-        {'_id': document_id},
-        {'$set':{'workflow_tasks.' + taskname:{'timestamp': timestamp(),
-                                               'messages': messages,
-                                               'result': result}}
-        },
-        upsert=True
-    )
 
 
 def set_status(document_id, status):
@@ -49,24 +25,7 @@
     )
 
 
-def add_dataset(document_id, dataset_id):
-    """Add new document
-
-    :document_id: Mongo document id
-    :dataset_id: Dataset identifier
-    :returns: None
-    """
-    mongo_client = pymongo.MongoClient(host=HOST)
-    mongo_collection = mongo_client[DB][COLLECTION]
-
-    mongo_collection.update_one(
-        {'_id': document_id},
-        {'$set':{'status': 'Request reveived',
-                 'dataset': dataset_id}},
-        upsert=True
-    )
-
-=======
+    
 class Database(object):
     """Workflow status database"""
 
@@ -131,4 +90,3 @@
                      'dataset': dataset_id}},
             upsert=True
         )
->>>>>>> 63d4468b
