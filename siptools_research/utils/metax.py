"""Metax interface class."""

import argparse
import pprint                   # For printing dict
import logging
import requests
from requests.auth import HTTPBasicAuth
import lxml.etree


# Print debug messages to stdout
logging.basicConfig(level=logging.DEBUG)

METAX_ENTITIES = ['datasets', 'contracts', 'files']
PRINT_OUTPUT = ['json', 'xml', 'string']

USER = 'tpas'
PASSWORD_FILE = '~/metax_password'


def print_output(dataset, output_type=None):
    """Print dataset as json, xml or string"""
    if output_type == 'json':
        pprint.pprint(dataset)
    elif output_type == 'xml':
        tree = lxml.etree.parse(dataset)
        root = tree.getroot()
        print lxml.etree.tostring(root)
    else:
        print dataset


class Metax(object):
    """Get metadata from metax as dict object."""
    baseurl = "https://metax-test.csc.fi/rest/v1/"
    elasticsearch_url = "https://metax-test.csc.fi/es/"

    def get_data(self, entity_url, entity_id):
        """Get metadata of dataset, contract or file with id from Metax.

        :entity_url: "datasets", "contracts" or "files"
        :entity_id: ID number of object
        :returns: dict"""
        url = self.baseurl + entity_url + '/' + entity_id
<<<<<<< HEAD
        return self.client.get(url)
    
    def get_elasticsearchdata(self, data_key):
        elastics_url = "https://metax-test.csc.fi/es/reference_data/use_category/_search?pretty" 
        # data = requests.get(elastics_url)
        data = self.client.get(elastics_url)
        return data

 
=======
        return requests.get(url).json()

    def get_xml(self, entity_url, entity_id):
        """Get xml data of dataset, contract or file with id from Metax.

        :entity_url: "datasets", "contracts" or "files"
        :entity_id: ID number of object
        :returns: dict with xml namespaces as keys and lxml.etree.ElementTree
                  objects as values
        """
        # Init result dict
        xml_dict = {}

        # Get list of xml namespaces
        ns_key_url = self.baseurl + entity_url + '/' + entity_id + '/xml'
        ns_key_list = requests.get(ns_key_url).json()

        # For each listed namespace, download the xml, create ElementTree, and
        # add it to result dict
        for ns_key in ns_key_list:
            query = '?namespace=' + ns_key
            response = requests.get(ns_key_url + query)
            xml_dict[ns_key] = lxml.etree.fromstring(response.content)

        return xml_dict

    def get_elasticsearchdata(self):
        """Get elastic search data from Metax

        :returns: dict"""
        url = self.elasticsearch_url + "reference_data/use_category/_search?"\
                                       "pretty&size=100"
        return requests.get(url).json()

>>>>>>> 9f3792ae
    def set_preservation_state(self, dataset_id, state):
        """Set value of field `preservation_state` for dataset in Metax

        :dataset_id: The ID of dataset in Metax
        :state: The value for `preservation_state`
        :returns: None

        """
        # Read password from file
        with open(PASSWORD_FILE) as open_file:
            password = open_file.read().strip()


        url = self.baseurl + 'datasets/' + dataset_id
        data = {"id": dataset_id, "preservation_state": state}
        request = requests.patch(
            url,
            json=data,
            auth=HTTPBasicAuth(USER, password)
        )

        # Raise exception if request fails
        assert request.status_code == 200


def parse_arguments(arguments):
    """Create arguments parser and return parsed
    command line arguments.
    """
    parser = argparse.ArgumentParser(description="Print dataset, contract, or "
                                     "file metada from Metax in pretty "
                                     "format.")
    parser.add_argument('entity_url', type=str, choices=METAX_ENTITIES,
                        help='Entity url to be retrieved')
    parser.add_argument('entity_id',
                        metavar='entity_id',
                        help='Entity ID')
    parser.add_argument('--print_output',
                        metavar='print_output', default='json',
                        help='print output as json/xml/string')
    return parser.parse_args(arguments)


def main(arguments=None):
    """Print metadata from Metax"""

    args = parse_arguments(arguments)

    metax = Metax()

    dataset = metax.get_data(args.entity_url, args.entity_id)
    print_output(dataset, args.print_output)


if __name__ == "__main__":
    main()<|MERGE_RESOLUTION|>--- conflicted
+++ resolved
@@ -42,17 +42,7 @@
         :entity_id: ID number of object
         :returns: dict"""
         url = self.baseurl + entity_url + '/' + entity_id
-<<<<<<< HEAD
-        return self.client.get(url)
-    
-    def get_elasticsearchdata(self, data_key):
-        elastics_url = "https://metax-test.csc.fi/es/reference_data/use_category/_search?pretty" 
-        # data = requests.get(elastics_url)
-        data = self.client.get(elastics_url)
-        return data
-
  
-=======
         return requests.get(url).json()
 
     def get_xml(self, entity_url, entity_id):
@@ -87,7 +77,6 @@
                                        "pretty&size=100"
         return requests.get(url).json()
 
->>>>>>> 9f3792ae
     def set_preservation_state(self, dataset_id, state):
         """Set value of field `preservation_state` for dataset in Metax
 
