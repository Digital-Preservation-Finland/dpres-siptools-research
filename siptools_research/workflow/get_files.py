"""Luigi task that gets files from Ida."""

import os
from siptools_research.utils import ida
from siptools_research.utils import metax
import siptools_research.utils.database
from siptools_research.luigi.target import MongoTaskResultTarget
from siptools_research.luigi.task import WorkflowTask
from siptools_research.workflow.create_workspace import CreateWorkspace
from json import dumps


class GetFiles(WorkflowTask):
    """A task that reads file metadata from Metax and downloads requred files
    from Ida.
    """

    def requires(self):
        """Returns list of required tasks. This task requires task:
        CreateWorkspace.

        :returns: CreateWorkspace task
        """
        return CreateWorkspace(workspace=self.workspace,
<<<<<<< HEAD
                               dataset_id=self.dataset_id, config=self.config)
=======
                               dataset_id=self.dataset_id,
                               config=self.config)
>>>>>>> a473a955

    def output(self):
        """Returns output target. This task reports to mongodb when task is
        succesfully completed.

        :returns: MongoTaskResult
        """
        return MongoTaskResultTarget(self.document_id, self.task_name,
                                     self.config)

    def run(self):
        """Reads list of required files from Metax and downloads them from Ida.
        Adds result report to mongodb.

        :returns: None
        """

        # Find file identifiers from Metax dataset metadata.
        metax_client = metax.Metax(self.config)
        dataset_metadata = metax_client.get_data('datasets',
                                                 str(self.dataset_id))
        dataset_files = metax_client.get_data('datasets',
                                                  str(self.dataset_id)+"/files")        
        print "mita saaartiiib %s "%dataset_files
        # get values for filecategory from elasticsearch
        categories = metax_client.get_elasticsearchdata()
        # get files from ida and create directory structure for files based on
        # filecategories
        try:
            get_files(self, dataset_metadata['research_dataset']['files'], dataset_files,
                      metax_client, categories)
        except KeyError:
            pass
        # Add task report to mongodb
        database = siptools_research.utils.database.Database(self.config)
        database.add_event(self.document_id,
                           self.task_name,
                           'success',
                           'Workspace directory created')


def get_files(self, dataset_metadata, dataset_files, metax_client, categories):
    """Reads files from IDA and writes them on a path based on use_category in
    Metax
    """
    logicalStruct = dict()
    for file in dataset_files:

        file_id = file['identifier']
        # Get file's use category. The path to the file in logical structmap 
        # is stored in 'use_category' in metax.
        filecategory = None
        for file_section in dataset_metadata:
             metax_file_id = file_section['identifier']
             if file_id == metax_file_id:
                 print "BBB %s " %metax_file_id
                 filecategorykey = file_section['use_category']['identifier'].strip('/')
                 filecategory = get_category(categories['hits']['hits'],
                                    filecategorykey)
                 break
    

        filename = file['file_name']
        path = file['file_path']

        clist = list()
        if logicalStruct:
           if logicalStruct[filecategory] is not None:
               clist = logicalStruct[filecategory]
        print "struct %s" % clist
        clist.append(filename+path)
        print "struct2 %s " %clist        
        logicalStruct[filecategory] = clist
        print "logicalStruct %s" %logicalStruct


        if(path.startswith('/')):
            path = path[1:len(path)]
        file_path = os.path.join(self.workspace, 'sip-in-progress', path)
        print "logical add file %s "%filename
        print " to path %s "% file_path


        # Download file from Ida to 'sip-in-progress' directory in workspace
        # Dataset directory structure is the same as in IDA
        if not os.path.exists(file_path):
            os.makedirs(file_path)
        print "IDA DOWNLOAD %s" %file_path
<<<<<<< HEAD
        ida.download_file(file_id,
                          os.path.join(file_path, filename))
=======
        ida.download_file(ida_file_id, os.path.join(file_path, filename),
                          self.config)
>>>>>>> a473a955
    with open(os.path.join(self.workspace,
                           'sip-in-progress','logical_struct'), 'w') as new_file:
        new_file.write(dumps(logicalStruct))
        


def get_category(categories, filecategorykey):
    """Looks for a value from list of dictionaries. Returns the value of key
    "label" from last dictionary where the value is found.

    :categories: list of dictionaries
    :filecategorykey: value to look for from dictionaries"""
    label = ''
    for hits in categories:
        found = False
        for key, value in hits['_source'].iteritems():
            if value == filecategorykey:
                found = True
                break
        if found:
            for key, value in hits['_source'].iteritems():
                if key == 'label':
                    label = value['en']
                    break

    return label<|MERGE_RESOLUTION|>--- conflicted
+++ resolved
@@ -22,12 +22,8 @@
         :returns: CreateWorkspace task
         """
         return CreateWorkspace(workspace=self.workspace,
-<<<<<<< HEAD
-                               dataset_id=self.dataset_id, config=self.config)
-=======
                                dataset_id=self.dataset_id,
                                config=self.config)
->>>>>>> a473a955
 
     def output(self):
         """Returns output target. This task reports to mongodb when task is
@@ -116,13 +112,8 @@
         if not os.path.exists(file_path):
             os.makedirs(file_path)
         print "IDA DOWNLOAD %s" %file_path
-<<<<<<< HEAD
-        ida.download_file(file_id,
-                          os.path.join(file_path, filename))
-=======
-        ida.download_file(ida_file_id, os.path.join(file_path, filename),
+        ida.download_file(file_id, os.path.join(file_path, filename),
                           self.config)
->>>>>>> a473a955
     with open(os.path.join(self.workspace,
                            'sip-in-progress','logical_struct'), 'w') as new_file:
         new_file.write(dumps(logicalStruct))
