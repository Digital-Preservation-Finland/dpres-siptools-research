--- conflicted
+++ resolved
@@ -1,5 +1,4 @@
 # encoding=utf8
-"""required tasks to create SIPs from transfer"""
 
 import os
 import sys
@@ -25,8 +24,6 @@
 class CreateMets(WorkflowTask):
     """Compile METS document
     """
-    workspace = Parameter()
-    dataset_id = Parameter()
 
     def requires(self):
         """Requires METS structMap and METS fileSec"""
@@ -61,22 +58,11 @@
                     task_result = 'success'
                     task_messages = "Mets dodument created."
 
-                   # task output
-                    touch_file(TaskFileTarget(self.workspace, 'create-mets'))
-
                 except KeyError as ex:
                     task_result = 'failure'
-                    task_messages = 'Could not compile mets, '\
-                                    'element "%s" not found from metadata.'\
+                    task_messages = 'Could not compile mets %s '\
                                     % ex.message
 
-<<<<<<< HEAD
-
-=======
-                    mongo_status.write('rejected')
->>>>>>> e85d53ed
-                except Exception as e:
-                   print "except %s " % e
                 finally:
            
                     if not task_result:
